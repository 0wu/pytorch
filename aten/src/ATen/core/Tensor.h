--- conflicted
+++ resolved
@@ -37,12 +37,8 @@
 //
 // Note that Tensor can also be NULL, i.e. it is not associated with any underlying TensorImpl, and
 // special care must be taken to handle this.
-<<<<<<< HEAD
-class AT_API Tensor {
+class CAFFE2_API Tensor {
 public:
-=======
-struct CAFFE2_API Tensor {
->>>>>>> 8978ff78
   Tensor(){};
   Tensor(c10::intrusive_ptr<TensorImpl, UndefinedTensorImpl> tensor_impl)
       : impl_(std::move(tensor_impl)) {
@@ -908,13 +904,8 @@
   }
 };
 
-<<<<<<< HEAD
-struct AT_API WeakTensor {
+struct CAFFE2_API WeakTensor {
   WeakTensor(const Tensor& t) : weak_impl_(t.impl_) {}
-=======
-struct CAFFE2_API WeakTensor {
-  WeakTensor(const Tensor& t) : weak_tensor_impl_(t.tensor_impl_) {}
->>>>>>> 8978ff78
 
   // XXX: this can return undefined tensors
   // Ideally it would be at::optional<Tensor>, but MSVC is too cool for that
